import { rejects } from "assert";
import axios, { AxiosPromise, AxiosResponse } from "axios";

export function getStateAbbreviationById(id: number): string | null {
  switch (id) {
    case 1:
      return "SH";
    case 2:
      return "HH";
    case 3:
      return "NI";
    case 4:
      return "HB";
    case 5:
      return "NW";
    case 6:
      return "HE";
    case 7:
      return "RP";
    case 8:
      return "BW";
    case 9:
      return "BY";
    case 10:
      return "SL";
    case 11:
      return "BE";
    case 12:
      return "BB";
    case 13:
      return "MV";
    case 14:
      return "SN";
    case 15:
      return "ST";
    case 16:
      return "TH";
    default:
      return null;
  }
}

export function getStateIdByAbbreviation(abbreviation: string): number | null {
  switch (abbreviation) {
    case "SH":
      return 1;
    case "HH":
      return 2;
    case "NI":
      return 3;
    case "HB":
      return 4;
    case "NW":
      return 5;
    case "HE":
      return 6;
    case "RP":
      return 7;
    case "BW":
      return 8;
    case "BY":
      return 9;
    case "SL":
      return 10;
    case "BE":
      return 11;
    case "BB":
      return 12;
    case "MV":
      return 13;
    case "SN":
      return 14;
    case "ST":
      return 15;
    case "TH":
      return 16;
    default:
      return null;
  }
}

export function getStateAbbreviationByName(name: string): string | null {
  switch (name) {
    case "Baden-Württemberg":
      return "BW";
    case "Bayern":
      return "BY";
    case "Berlin":
      return "BE";
    case "Brandenburg":
      return "BB";
    case "Bremen":
      return "HB";
    case "Hamburg":
      return "HH";
    case "Hessen":
      return "HE";
    case "Mecklenburg-Vorpommern":
      return "MV";
    case "Niedersachsen":
      return "NI";
    case "Nordrhein-Westfalen":
      return "NW";
    case "Rheinland-Pfalz":
      return "RP";
    case "Saarland":
      return "SL";
    case "Sachsen":
      return "SN";
    case "Sachsen-Anhalt":
      return "ST";
    case "Schleswig-Holstein":
      return "SH";
    case "Thüringen":
      return "TH";
    default:
      return null;
  }
}

export function getStateNameByAbbreviation(
  abbreviation: string
): string | null {
  switch (abbreviation) {
    case "BW":
      return "Baden-Württemberg";
    case "BY":
      return "Bayern";
    case "BE":
      return "Berlin";
    case "BB":
      return "Brandenburg";
    case "HB":
      return "Bremen";
    case "HH":
      return "Hamburg";
    case "HE":
      return "Hessen";
    case "MV":
      return "Mecklenburg-Vorpommern";
    case "NI":
      return "Niedersachsen";
    case "NW":
      return "Nordrhein-Westfalen";
    case "RP":
      return "Rheinland-Pfalz";
    case "SL":
      return "Saarland";
    case "SN":
      return "Sachsen";
    case "ST":
      return "Sachsen-Anhalt";
    case "SH":
      return "Schleswig-Holstein";
    case "TH":
      return "Thüringen";
    default:
      return null;
  }
}

export function getStateIdByName(name: string): number | null {
  switch (name) {
    case "Baden-Württemberg":
      return 8;
    case "Bayern":
      return 9;
    case "Berlin":
      return 11;
    case "Brandenburg":
      return 12;
    case "Bremen":
      return 4;
    case "Hamburg":
      return 2;
    case "Hessen":
      return 6;
    case "Mecklenburg-Vorpommern":
      return 13;
    case "Niedersachsen":
      return 3;
    case "Nordrhein-Westfalen":
      return 5;
    case "Rheinland-Pfalz":
      return 7;
    case "Saarland":
      return 10;
    case "Sachsen":
      return 14;
    case "Sachsen-Anhalt":
      return 15;
    case "Schleswig-Holstein":
      return 1;
    case "Thüringen":
      return 16;
    default:
      return null;
  }
}

export function getDateBefore(days: number): string {
  let offsetDate = new Date();
  offsetDate.setHours(0, 0, 0, 0);
  offsetDate.setDate(new Date().getDate() - days);
  return offsetDate.toISOString().split("T").shift();
}

export function getDayDifference(date1: Date, date2: Date): number {
  const diffTime = date1.getTime() - date2.getTime();
  return Math.ceil(diffTime / (1000 * 60 * 60 * 24));
}

export function AddDaysToDate(date: Date, days: number): Date {
  return new Date(date.getTime() + days * 1000 * 60 * 60 * 24);
}

export function cleanupString(input: string): string {
  // only keep latin characters, umlaute, ß, -
  return input.replace(/[^a-zA-ZäöüÄÖÜß\-]/g, "");
}

export interface RKIErrorResponse {
  code: number;
  message: string;
  details: string[];
}

export class RKIError extends Error {
  public url?: string;
  public rkiError: RKIErrorResponse;

  constructor(error: RKIErrorResponse, url?: string) {
    super(error.message);
    this.name = "RKIError";
    this.rkiError = error;
    this.url = url;
  }
}

<<<<<<< HEAD
export function checkDateParameterForMaps(parmsDate: string) {
  let dateString: string;
  // Parametercheck
  if (
    parmsDate.match(/^\d{4}\-(0[1-9]|1[012])\-(0[1-9]|[12][0-9]|3[01])$/) &&
    !(new Date(parmsDate).getTime() > new Date().getTime())
  ) {
    dateString = parmsDate;
  } else if (parmsDate.match(/^[0-9]+$/) && !isNaN(parseInt(parmsDate))) {
    dateString = getDateBefore(parseInt(parmsDate));
  } else {
    throw new Error(
      `Parameter bitte in der Form "JJJJ-MM-TT" wobei "JJJJ-MM-TT" < heute, oder als Ganzzahl Tage in die Vergangenheit angeben. ${parmsDate} überprüfen.`
    );
  }
  return dateString;
=======
export function parseDate(dateString: string): Date {
  const parts = dateString.split(",");
  const dateParts = parts[0].split(".");
  const timeParts = parts[1].replace("Uhr", "").split(":");
  return new Date(
    parseInt(dateParts[2]),
    parseInt(dateParts[1]) - 1,
    parseInt(dateParts[0]),
    parseInt(timeParts[0]),
    parseInt(timeParts[1])
  );
}

export async function getAlternateDataSource(url: string, blId?: string) {
  // If a specific table is given download this state data only
  let stateIdList = [];
  for (let id = 1; id <= 16; id++) {
    stateIdList[id - 1] = id.toString().padStart(2, "0");
  }
  if (blId && stateIdList.includes(blId)) {
    url = url.replace("Covid19_hubv", `Covid19_${blId}_hubv`);
    const response = await axios.get(url);
    var data = response.data;
  }
  // else download all 16 state data
  else {
    const blPromises = [];
    // build Promises
    for (let i = 0; i <= 15; i++) {
      const id = (i + 1).toString().padStart(2, "0");
      const blUrl = url.replace("Covid19_hubv", `Covid19_${id}_hubv`);
      blPromises[i] = axios.get(blUrl).then((response) => {
        return response.data;
      });
    }
    const blData = await Promise.all(blPromises);
    var data = blData[0];
    for (let i = 1; i <= 15; i++) {
      // append the data
      for (const feature of blData[i].features) {
        data.features.push(feature);
      }
    }
  }
  return data;
}

export function shouldUseAlternateDataSource(datenstand: Date): boolean {
  const now = new Date();
  const nowTime = now.getTime();
  const actualDate = now.setHours(0, 0, 0, 0);
  const threeOclock = now.setHours(3, 30, 0, 0); // after 3:30 GMT the RKI data update should be done
  const datenstandMs = datenstand.getTime();
  return (
    actualDate - datenstandMs > 24 * 60 * 60000 ||
    (datenstandMs != actualDate && nowTime > threeOclock)
  );
>>>>>>> 501db158
}<|MERGE_RESOLUTION|>--- conflicted
+++ resolved
@@ -237,7 +237,6 @@
   }
 }
 
-<<<<<<< HEAD
 export function checkDateParameterForMaps(parmsDate: string) {
   let dateString: string;
   // Parametercheck
@@ -254,7 +253,7 @@
     );
   }
   return dateString;
-=======
+}
 export function parseDate(dateString: string): Date {
   const parts = dateString.split(",");
   const dateParts = parts[0].split(".");
@@ -312,5 +311,4 @@
     actualDate - datenstandMs > 24 * 60 * 60000 ||
     (datenstandMs != actualDate && nowTime > threeOclock)
   );
->>>>>>> 501db158
 }