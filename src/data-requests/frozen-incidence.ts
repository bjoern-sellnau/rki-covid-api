--- conflicted
+++ resolved
@@ -31,17 +31,9 @@
   }[];
 }
 
-<<<<<<< HEAD
-export async function getDistrictsFrozenIncidenceHistory(
-  days?: number,
-  ags?: string,
-  date?: Date
-): Promise<ResponseData<DistrictsFrozenIncidenceData[]>> {
-=======
 async function getDistrictsFrozenIncidenceHistoryArchive(): Promise<
   DistrictsFrozenIncidenceData[]
 > {
->>>>>>> 501db158
   const response = await axios.get(
     "https://www.rki.de/DE/Content/InfAZ/N/Neuartiges_Coronavirus/Daten/Fallzahlen_Kum_Tab_Archiv.xlsx?__blob=publicationFile",
     {
@@ -57,9 +49,6 @@
   const sheet = workbook.Sheets["LK_7-Tage-Inzidenz (fixiert)"];
   // table starts in row 5 (parameter is zero indexed)
   const json = XLSX.utils.sheet_to_json(sheet, { range: 4 });
-
-  // date is in cell A2
-  const lastUpdate = new Date(response.headers["last-modified"]);
 
   let districts = json
     .filter((district) => !!district["NR"])
@@ -78,20 +67,6 @@
         history.push({ weekIncidence: district[dateKey], date });
       });
 
-<<<<<<< HEAD
-      if (days) {
-        const reference_date = new Date(getDateBefore(days));
-        history = history.filter((element) => element.date > reference_date);
-      }
-      if (date) {
-        const filterDate = date.toDateString();
-        history = history.filter(
-          (element) => element.date.toDateString() === filterDate
-        );
-      }
-
-=======
->>>>>>> 501db158
       return { ags, name, history };
     });
   return districts;
@@ -117,7 +92,6 @@
   // table starts in row 5 (parameter is zero indexed)
   const json = XLSX.utils.sheet_to_json(sheet, { range: 4 });
 
-  // date is in cell A2
   const lastUpdate = new Date(response.headers["last-modified"]);
 
   let districts = json.map((district) => {
@@ -214,11 +188,10 @@
   // table starts in row 5 (parameter is zero indexed)
   const json = XLSX.utils.sheet_to_json(sheet, { range: 4 });
 
-  const lastUpdate = new Date(response.headers["last-modified"]);
-
   let states = json.map((states) => {
     const name = states["__EMPTY"]; //there is no header
     const abbreviation = getStateAbbreviationByName(name);
+    const id = getStateIdByName(name);
 
     let history = [];
 
@@ -231,7 +204,7 @@
       history.push({ weekIncidence: states[dateKey], date });
     });
 
-    return { abbreviation, name, history };
+    return { abbreviation, id, name, history };
   });
 
   return states;
@@ -240,7 +213,7 @@
 export async function getStatesFrozenIncidenceHistory(
   days?: number,
   abbreviation?: string,
-  date?: Date
+  date?: Date,
 ): Promise<ResponseData<StatesFrozenIncidenceData[]>> {
   const response = await axios.get(
     "https://www.rki.de/DE/Content/InfAZ/N/Neuartiges_Coronavirus/Daten/Fallzahlen_Kum_Tab_aktuell.xlsx?__blob=publicationFile",
@@ -263,7 +236,7 @@
   let states = json.map((states) => {
     const name = states["MeldeLandkreisBundesland"];
     const abbreviation = getStateAbbreviationByName(name);
-    const id = getStateIdByName(name);
+    const  id = getStateIdByName(name);
 
     let history = [];
 
