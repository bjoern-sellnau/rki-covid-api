import axios from "axios";
import XLSX from "xlsx";
import {
  getDateBefore,
<<<<<<< HEAD
  getDayDifference,
=======
>>>>>>> 0a32c630
  getStateAbbreviationByName,
  getStateIdByName,
  RKIError,
} from "../utils";
import { ResponseData } from "./response-data";

function getDateFromString(dateString: string): Date {
  if (dateString.indexOf("/") > -1) {
    // probably this format: 8/25/21: m/d/y
    const parts = dateString.split("/");
    return new Date(
      `20${parts[2]}-${parts[0].padStart(2, "0")}-${parts[1].padStart(2, "0")}`
    );
  } else {
    // probably this format: 01.12.2020: dd.mm.yyyy
    const date_pattern = /(\d{2})\.(\d{2})\.(\d{4})/;
    return new Date(dateString.replace(date_pattern, "$3-$2-$1"));
  }
}

export interface DistrictsFrozenIncidenceData {
  ags: string;
  name: string;
  history: {
    date: Date;
    weekIncidence: number;
  }[];
}

async function getDistrictsFrozenIncidenceHistoryArchive(): Promise<
  DistrictsFrozenIncidenceData[]
> {
  const response = await axios.get(
    "https://www.rki.de/DE/Content/InfAZ/N/Neuartiges_Coronavirus/Daten/Fallzahlen_Kum_Tab_Archiv.xlsx?__blob=publicationFile",
    {
      responseType: "arraybuffer",
    }
  );
  const data = response.data;
  if (data.error) {
    throw new RKIError(data.error, response.config.url);
  }

  var workbook = XLSX.read(data, { type: "buffer", cellDates: true });
  const sheet = workbook.Sheets["LK_7-Tage-Inzidenz (fixiert)"];
  // table starts in row 5 (parameter is zero indexed)
  const json = XLSX.utils.sheet_to_json(sheet, { range: 4 });

  let districts = json
    .filter((district) => !!district["NR"])
    .map((district) => {
      const name = district["LK"];
      const ags = district["LKNR"].toString().padStart(5, "0");

      let history = [];

      // get all date keys
      const dateKeys = Object.keys(district);
      // ignore the first three elements (rowNumber, LK, LKNR)
      dateKeys.splice(0, 3);
      dateKeys.forEach((dateKey) => {
        const date = getDateFromString(dateKey.toString());
        history.push({ weekIncidence: district[dateKey], date });
      });
      return { ags, name, history };
    });
  return districts;
}

export async function getDistrictsFrozenIncidenceHistory(
  days?: number,
  ags?: string,
  date?: Date
): Promise<ResponseData<DistrictsFrozenIncidenceData[]>> {
  const response = await axios.get(
    "https://www.rki.de/DE/Content/InfAZ/N/Neuartiges_Coronavirus/Daten/Fallzahlen_Kum_Tab_aktuell.xlsx?__blob=publicationFile",
    {
      responseType: "arraybuffer",
    }
  );
  const data = response.data;
  if (data.error) {
    throw new RKIError(data.error, response.config.url);
  }

  var workbook = XLSX.read(data, { type: "buffer", cellDates: true });
  const sheet = workbook.Sheets["LK_7-Tage-Inzidenz (fixiert)"];
  // table starts in row 5 (parameter is zero indexed)
  const json = XLSX.utils.sheet_to_json(sheet, { range: 4 });

  const lastUpdate = new Date(response.headers["last-modified"]);

  let districts = json.map((district) => {
    const name = district["LK"];
    const ags = district["LKNR"].toString().padStart(5, "0");

    let history = [];

    // get all date keys
    const dateKeys = Object.keys(district);
    // ignore the first two elements (LK, LKNR)
    dateKeys.splice(0, 2);
    dateKeys.forEach((dateKey) => {
      const date = getDateFromString(dateKey.toString());
      history.push({ weekIncidence: district[dateKey], date });
    });

    if (days) {
<<<<<<< HEAD
      const reference_date = new Date(getDateBefore(days));
      history = history.filter((element) => element.date > reference_date);
=======
      const referenceDate = new Date(getDateBefore(days));
      history = history.filter((element) => element.date > referenceDate);
    }
    if (date) {
      const referenceDate = date.toDateString();
      history = history.filter(
        (element) => element.date.toDateString() === referenceDate
      );
>>>>>>> 0a32c630
    }
    if (date) {
      const filterDate = date.toISOString();
      history = history.filter(
        (element) => element.date.toISOString() === filterDate
      );
    }

    return { ags, name, history };
  });

  if (ags) {
    districts = districts.filter((district) => district.ags === ags);
  }
  const checkdays = date ? getDayDifference(new Date(), date) - 1 : days;
  // do we need to fetch archive data as well?
  const fetchArchiveData = !checkdays
    ? districts.length > 0 && districts[0].history.length > 0
    : date
    ? districts.length > 0 && districts[0].history.length == 0
    : districts.length > 0 &&
      districts[0].history.length > 0 &&
      districts[0].history[0].date > new Date(getDateBefore(checkdays - 1));

  if (fetchArchiveData) {
    let archiveData = await getDistrictsFrozenIncidenceHistoryArchive();
    // filter by abbreviation
    if (ags) {
      archiveData = archiveData.filter((district) => district.ags === ags);
    }
    // filter by days
    if (days) {
<<<<<<< HEAD
      const reference_date = new Date(getDateBefore(days));
=======
      const referenceDate = new Date(getDateBefore(days));
      archiveData = archiveData.map((district) => {
        district.history = district.history.filter(
          (element) => element.date > referenceDate
        );
        return district;
      });
    }
    if (date) {
      const referenceDate = date.toDateString();
>>>>>>> 0a32c630
      archiveData = archiveData.map((district) => {
        district.history = district.history.filter(
          (element) => element.date.toDateString() == referenceDate
        );
        return district;
      });
    }
    if (date) {
      const filterDate = date.toISOString();
      archiveData = archiveData.map((district) => {
        district.history = district.history.filter(
          (element) => element.date.toISOString() === filterDate
        );
        return district;
      });
    }
    // merge archive data with current data
    districts = districts.map((district) => {
      district.history.unshift(
        ...archiveData.find((element) => element.ags === district.ags).history
      );
      return district;
    });
  }

  return {
    data: districts,
    lastUpdate: lastUpdate,
  };
}

export interface StatesFrozenIncidenceData {
  abbreviation: string;
  id: number;
  name: string;
  history: {
    date: Date;
    weekIncidence: number;
  }[];
}

async function getStatesFrozenIncidenceHistoryArchive(): Promise<
  StatesFrozenIncidenceData[]
> {
  const response = await axios.get(
    "https://www.rki.de/DE/Content/InfAZ/N/Neuartiges_Coronavirus/Daten/Fallzahlen_Kum_Tab_Archiv.xlsx?__blob=publicationFile",
    {
      responseType: "arraybuffer",
    }
  );
  const data = response.data;
  if (data.error) {
    throw new RKIError(data.error, response.config.url);
  }

  var workbook = XLSX.read(data, { type: "buffer", cellDates: true });
  const sheet = workbook.Sheets["BL_7-Tage-Inzidenz (fixiert)"];
  // table starts in row 5 (parameter is zero indexed)
  const json = XLSX.utils.sheet_to_json(sheet, { range: 4 });

  let states = json.map((states) => {
    const name = states["__EMPTY"]; //there is no header
    const abbreviation = getStateAbbreviationByName(name);
    const id = getStateIdByName(name);

    let history = [];

    // get all date keys
    const dateKeys = Object.keys(states);
    // ignore the first element (witch is the state)
    dateKeys.splice(0, 1);
    dateKeys.forEach((dateKey) => {
      const date = getDateFromString(dateKey.toString());
      history.push({ weekIncidence: states[dateKey], date });
    });

    return { abbreviation, id, name, history };
  });

  return states;
}

export async function getStatesFrozenIncidenceHistory(
  days?: number,
  abbreviation?: string,
  date?: Date
): Promise<ResponseData<StatesFrozenIncidenceData[]>> {
  const response = await axios.get(
    "https://www.rki.de/DE/Content/InfAZ/N/Neuartiges_Coronavirus/Daten/Fallzahlen_Kum_Tab_aktuell.xlsx?__blob=publicationFile",
    {
      responseType: "arraybuffer",
    }
  );
  const data = response.data;
  if (data.error) {
    throw new RKIError(data.error, response.config.url);
  }

  var workbook = XLSX.read(data, { type: "buffer", cellDates: true });
  const sheet = workbook.Sheets["BL_7-Tage-Inzidenz (fixiert)"];
  // table starts in row 5 (parameter is zero indexed)
  const json = XLSX.utils.sheet_to_json(sheet, { range: 4 });

  const lastUpdate = new Date(response.headers["last-modified"]);

  let states = json.map((states) => {
    const name = states["MeldeLandkreisBundesland"];
    const abbreviation = getStateAbbreviationByName(name);
    const id = getStateIdByName(name);

    let history = [];

    // get all date keys
    const dateKeys = Object.keys(states);
    // ignore the first element (witch is the state)
    dateKeys.splice(0, 1);
    dateKeys.forEach((dateKey) => {
      const date = getDateFromString(dateKey.toString());
      history.push({ weekIncidence: states[dateKey], date });
    });

    if (days) {
      const reference_date = new Date(getDateBefore(days));
      history = history.filter((element) => element.date > reference_date);
    }
    if (date) {
      const filterDate = date.toDateString();
      history = history.filter(
        (element) => element.date.toDateString() === filterDate
      );
    }

    return { abbreviation, id, name, history };
  });

  if (abbreviation) {
    states = states.filter((states) => states.abbreviation === abbreviation);
  }

  // do we need to fetch archive data as well?
  const fetchArchiveData = !days
    ? states.length > 0 && states[0].history.length > 0
    : states.length > 0 &&
      states[0].history.length > 0 &&
      states[0].history[0].date > new Date(getDateBefore(days - 1));

  if (fetchArchiveData) {
    // load all archive data
    let archiveData = await getStatesFrozenIncidenceHistoryArchive();
    // filter by abbreviation
    if (abbreviation) {
      archiveData = archiveData.filter(
        (state) => state.abbreviation === abbreviation
      );
    }
    // filter by days
    if (days) {
      const referenceDate = new Date(getDateBefore(days));
      archiveData = archiveData.map((state) => {
        state.history = state.history.filter(
          (element) => element.date > referenceDate
        );
        return state;
      });
    }
    if (date) {
      const referenceDate = date.toDateString();
      archiveData = archiveData.map((state) => {
        state.history = state.history.filter(
          (element) => element.date.toDateString() == referenceDate
        );
        return state;
      });
    }
    // merge archive data with current data
    states = states.map((state) => {
      state.history.unshift(
        ...archiveData.find(
          (element) => element.abbreviation === state.abbreviation
        ).history
      );
      return state;
    });
  }

  return {
    data: states,
    lastUpdate: lastUpdate,
  };
}<|MERGE_RESOLUTION|>--- conflicted
+++ resolved
@@ -2,10 +2,7 @@
 import XLSX from "xlsx";
 import {
   getDateBefore,
-<<<<<<< HEAD
   getDayDifference,
-=======
->>>>>>> 0a32c630
   getStateAbbreviationByName,
   getStateIdByName,
   RKIError,
@@ -114,10 +111,6 @@
     });
 
     if (days) {
-<<<<<<< HEAD
-      const reference_date = new Date(getDateBefore(days));
-      history = history.filter((element) => element.date > reference_date);
-=======
       const referenceDate = new Date(getDateBefore(days));
       history = history.filter((element) => element.date > referenceDate);
     }
@@ -126,15 +119,8 @@
       history = history.filter(
         (element) => element.date.toDateString() === referenceDate
       );
->>>>>>> 0a32c630
-    }
-    if (date) {
-      const filterDate = date.toISOString();
-      history = history.filter(
-        (element) => element.date.toISOString() === filterDate
-      );
-    }
-
+    }
+    
     return { ags, name, history };
   });
 
@@ -159,9 +145,6 @@
     }
     // filter by days
     if (days) {
-<<<<<<< HEAD
-      const reference_date = new Date(getDateBefore(days));
-=======
       const referenceDate = new Date(getDateBefore(days));
       archiveData = archiveData.map((district) => {
         district.history = district.history.filter(
@@ -172,19 +155,9 @@
     }
     if (date) {
       const referenceDate = date.toDateString();
->>>>>>> 0a32c630
       archiveData = archiveData.map((district) => {
         district.history = district.history.filter(
           (element) => element.date.toDateString() == referenceDate
-        );
-        return district;
-      });
-    }
-    if (date) {
-      const filterDate = date.toISOString();
-      archiveData = archiveData.map((district) => {
-        district.history = district.history.filter(
-          (element) => element.date.toISOString() === filterDate
         );
         return district;
       });
