--- conflicted
+++ resolved
@@ -1,15 +1,11 @@
 import axios from "axios";
 import XLSX from "xlsx";
-<<<<<<< HEAD
 import {
   getDateBefore,
   getStateAbbreviationByName,
   getStateIdByName,
   RKIError,
 } from "../utils";
-=======
-import { getDateBefore, getStateAbbreviationByName, RKIError } from "../utils";
->>>>>>> 0e152f9e
 import { ResponseData } from "./response-data";
 
 export interface DistrictsFrozenIncidenceData {
@@ -23,12 +19,8 @@
 
 export async function getDistrictsFrozenIncidenceHistory(
   days?: number,
-<<<<<<< HEAD
   ags?: string,
   date?: Date
-=======
-  ags?: string
->>>>>>> 0e152f9e
 ): Promise<ResponseData<DistrictsFrozenIncidenceData[]>> {
   const response = await axios.get(
     "https://www.rki.de/DE/Content/InfAZ/N/Neuartiges_Coronavirus/Daten/Fallzahlen_Kum_Tab.xlsx?__blob=publicationFile",
@@ -48,10 +40,7 @@
 
   // date is in cell A2
   const date_pattern = /(\d{2})\.(\d{2})\.(\d{4})/;
-  const dateString = sheet["A2"].v
-    .replace("Stand: ", "")
-    .replace(date_pattern, "$3-$2-$1");
-  const lastUpdate = new Date(dateString);
+  const lastUpdate = new Date(response.headers["last-modified"]);
 
   let districts = json
     .filter((district) => !!district["NR"])
@@ -128,14 +117,7 @@
   const json = XLSX.utils.sheet_to_json(sheet, { range: 2 });
 
   const date_pattern = /(\d{2})\.(\d{2})\.(\d{4})/;
-<<<<<<< HEAD
-  const lastUpdateDateString = sheet["A2"].v
-    .replace("Stand: ", "")
-    .replace(date_pattern, "$3-$2-$1");
-  const lastUpdate = new Date(lastUpdateDateString);
-=======
   const lastUpdate = new Date(response.headers["last-modified"]);
->>>>>>> 0e152f9e
 
   let states = json.map((states) => {
     const name = states["__EMPTY"]; //there is no header
