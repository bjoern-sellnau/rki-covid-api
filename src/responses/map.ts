--- conflicted
+++ resolved
@@ -33,15 +33,9 @@
     const district = districtsDataHashMap[id];
     const weekIncidence =
       (district.casesPerWeek / district.population) * 100000;
-<<<<<<< HEAD
-    districtPathElement.attributes["fill"] = getColorForWeekIncidence(
-      weekIncidence,
-      palette
-=======
     districtPathElement.attributes["fill"] = getColorForValue(
       weekIncidence,
       weekIncidenceColorRanges
->>>>>>> 619e6302
     );
   }
 
@@ -68,15 +62,9 @@
     const district = districtsDataHashMap[id];
     const weekIncidence =
       (district.casesPerWeek / district.population) * 100000;
-<<<<<<< HEAD
-    districtPathElement.attributes["fill"] = getColorForWeekIncidence(
-      weekIncidence,
-      palette
-=======
     districtPathElement.attributes["fill"] = getColorForValue(
       weekIncidence,
       weekIncidenceColorRanges
->>>>>>> 619e6302
     );
   }
 
@@ -112,15 +100,9 @@
     const district = statesDataHashMap[id];
     const weekIncidence =
       (district.casesPerWeek / district.population) * 100000;
-<<<<<<< HEAD
-    statePathElement.attributes["fill"] = getColorForWeekIncidence(
-      weekIncidence,
-      palette
-=======
-    statePathElement.attributes["fill"] = getColorForValue(
-      weekIncidence,
-      weekIncidenceColorRanges
->>>>>>> 619e6302
+    statePathElement.attributes["fill"] = getColorForValue(
+      weekIncidence,
+      weekIncidenceColorRanges
     );
     statePathElement.attributes["stroke"] = "#DBDBDB";
     statePathElement.attributes["stroke-width"] = "0.9";
@@ -149,15 +131,9 @@
     const district = statesDataHashMap[id];
     const weekIncidence =
       (district.casesPerWeek / district.population) * 100000;
-<<<<<<< HEAD
-    statePathElement.attributes["fill"] = getColorForWeekIncidence(
-      weekIncidence,
-      palette
-=======
-    statePathElement.attributes["fill"] = getColorForValue(
-      weekIncidence,
-      weekIncidenceColorRanges
->>>>>>> 619e6302
+    statePathElement.attributes["fill"] = getColorForValue(
+      weekIncidence,
+      weekIncidenceColorRanges
     );
     statePathElement.attributes["stroke"] = "#DBDBDB";
     statePathElement.attributes["stroke-width"] = "0.9";
@@ -177,9 +153,6 @@
     .toBuffer();
 }
 
-<<<<<<< HEAD
-export function IncidenceColorsResponse(palette: string) {
-=======
 export async function StatesHospitalizationMapResponse() {
   const mapData = StatesMap;
 
@@ -252,24 +225,14 @@
 }
 
 export function IncidenceColorsResponse() {
->>>>>>> 619e6302
   return {
-    incidentRanges: weekIncidenceColorRanges[palette],
+    incidentRanges: weekIncidenceColorRanges,
   };
 }
 
-<<<<<<< HEAD
-function getColorForWeekIncidence(
-  weekIncidence: number,
-  palette: string
-): string {
-  for (const range of weekIncidenceColorRanges[palette]) {
-    if (range.isValueInRange(weekIncidence)) {
-=======
 function getColorForValue(value: number, ranges: ColorRange[]): string {
   for (const range of ranges) {
     if (range.isValueInRange(value)) {
->>>>>>> 619e6302
       return range.color;
     }
   }
