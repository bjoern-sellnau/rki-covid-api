<<<<<<< HEAD
import * as path from 'path';
import express, { NextFunction, Request, Response } from 'express';
import cors from 'cors';
import compression from 'compression'
import queue from '@marlon360/express-queue'
import { RateLimiterRedis, RateLimiterRes }from 'rate-limiter-flexible';
import redis from 'redis';
import 'express-async-errors';

import { StatesCasesHistoryResponse, StatesDeathsHistoryResponse, StatesRecoveredHistoryResponse, StatesResponse, StatesWeekIncidenceHistoryResponse } from './responses/states';
import { GermanyCasesHistoryResponse, GermanyDeathsHistoryResponse, GermanyRecoveredHistoryResponse, GermanyResponse, GermanyWeekIncidenceHistoryResponse } from './responses/germany';
import { DistrictsCasesHistoryResponse, DistrictsDeathsHistoryResponse, DistrictsRecoveredHistoryResponse, DistrictsResponse, DistrictsWeekIncidenceHistoryResponse } from './responses/districts'
import { VaccinationResponse, VaccinationHistoryResponse } from './responses/vaccination'
import { TestingHistoryResponse} from './responses/testing' 
import { DistrictsMapResponse, IncidenceColorsResponse, StatesMapResponse } from './responses/map';
import { RKIError } from './utils';

const redisClient = redis.createClient({
  host: process.env.REDIS_URL,
  port: 6379,
  enable_offline_queue: false,
});

const rateLimiter = new RateLimiterRedis({
  storeClient: redisClient,
  keyPrefix: 'middleware',
  points: 15, // 15 requests
  duration: 60, // per 60 seconds by IP,
  inmemoryBlockOnConsumed: 15,
});

const rateLimiterMiddleware = (req: Request, res: Response, next: NextFunction) => {
  rateLimiter.consume(req.ip)
    .then((rateLimiterRes) => {
      res.setHeader("Retry-After", rateLimiterRes.msBeforeNext / 1000);
      res.setHeader("X-RateLimit-Limit", 15);
      res.setHeader("X-RateLimit-Remaining", rateLimiterRes.remainingPoints);
      res.setHeader("X-RateLimit-Reset", new Date(Date.now() + rateLimiterRes.msBeforeNext).toString());
      next();
    })
    .catch((rateLimiterRes: RateLimiterRes) => {
      const retryIn = rateLimiterRes.msBeforeNext / 1000
      res.status(429).json({
        code: 429,
        error: 'Too Many Requests',
        message: `You are only allowed to make 15 requests every minute. Retry in ${retryIn} seconds. This is a free service and you should not abuse it. If you need more requests, you can host the server yourself (https://api.corona-zahlen.org/docs/#host-it-yourself).`
      });
    });
};

const cache = require('express-redis-cache')({ expire: 1800, host: process.env.REDIS_URL });

Date.prototype.toJSON = function() {
  return this.toISOString()
}

const app = express()
const port = 3000

app.set('trust proxy', true)
app.use('/docs', express.static(path.join(__dirname, 'docs')))
app.use(cors())
app.use(compression())
=======
import * as path from "path";
import express, { NextFunction, Request, Response } from "express";
import cors from "cors";
import compression from "compression";
import queue from "@marlon360/express-queue";
import "express-async-errors";

import {
  StatesCasesHistoryResponse,
  StatesDeathsHistoryResponse,
  StatesRecoveredHistoryResponse,
  StatesResponse,
  StatesWeekIncidenceHistoryResponse,
} from "./responses/states";
import {
  GermanyCasesHistoryResponse,
  GermanyDeathsHistoryResponse,
  GermanyRecoveredHistoryResponse,
  GermanyResponse,
  GermanyWeekIncidenceHistoryResponse,
} from "./responses/germany";
import {
  DistrictsCasesHistoryResponse,
  DistrictsDeathsHistoryResponse,
  DistrictsRecoveredHistoryResponse,
  DistrictsResponse,
  DistrictsWeekIncidenceHistoryResponse,
} from "./responses/districts";
import {
  VaccinationResponse,
  VaccinationHistoryResponse,
} from "./responses/vaccination";
import { TestingHistoryResponse } from "./responses/testing";
import {
  DistrictsMapResponse,
  IncidenceColorsResponse,
  StatesMapResponse,
} from "./responses/map";
import { RKIError } from "./utils";

const cache = require("express-redis-cache")({
  expire: 1800,
  host: process.env.REDIS_URL,
});

Date.prototype.toJSON = function () {
  return this.toISOString();
};

const app = express();
const port = 3000;

app.use("/docs", express.static(path.join(__dirname, "docs")));
app.use(cors());
app.use(compression());
>>>>>>> 669c2d1a

const queuedCache = () => {
  const cacheQueue = queue({ activeLimit: 2 });
  return function (req: Request, res: Response, next: NextFunction) {
    const cacheName = req.originalUrl;
    cache.get(cacheName, function (error, entries) {
      if (error) {
        return next();
      }
      if (entries.length > 0) {
        return next();
      } else {
        return cacheQueue(req, res, next);
      }
    });
  };
};

app.get("/", async (req, res) => {
  res.redirect("docs");
});

<<<<<<< HEAD
app.use(rateLimiterMiddleware)

app.get('/germany', queuedCache(), cache.route(), async (req, res) => {
=======
app.get("/germany", queuedCache(), cache.route(), async (req, res) => {
>>>>>>> 669c2d1a
  const response = await GermanyResponse();
  res.json(response);
});

app.get("/germany/history", queuedCache(), cache.route(), async (req, res) => {
  res.redirect("/germany/history/cases");
});

app.get(
  "/germany/history/cases",
  queuedCache(),
  cache.route(),
  async (req, res) => {
    const response = await GermanyCasesHistoryResponse();
    res.json(response);
  }
);

app.get(
  "/germany/history/cases/:days",
  queuedCache(),
  cache.route(),
  async (req, res) => {
    const response = await GermanyCasesHistoryResponse(
      parseInt(req.params.days)
    );
    res.json(response);
  }
);

app.get(
  "/germany/history/incidence",
  queuedCache(),
  cache.route(),
  async (req, res) => {
    const response = await GermanyWeekIncidenceHistoryResponse();
    res.json(response);
  }
);

app.get(
  "/germany/history/incidence/:days",
  queuedCache(),
  cache.route(),
  async (req, res) => {
    const response = await GermanyWeekIncidenceHistoryResponse(
      parseInt(req.params.days)
    );
    res.json(response);
  }
);

app.get(
  "/germany/history/deaths",
  queuedCache(),
  cache.route(),
  async (req, res) => {
    const response = await GermanyDeathsHistoryResponse();
    res.json(response);
  }
);

app.get(
  "/germany/history/deaths/:days",
  queuedCache(),
  cache.route(),
  async (req, res) => {
    const response = await GermanyDeathsHistoryResponse(
      parseInt(req.params.days)
    );
    res.json(response);
  }
);

app.get(
  "/germany/history/recovered",
  queuedCache(),
  cache.route(),
  async (req, res) => {
    const response = await GermanyRecoveredHistoryResponse();
    res.json(response);
  }
);

app.get(
  "/germany/history/recovered/:days",
  queuedCache(),
  cache.route(),
  async (req, res) => {
    const response = await GermanyRecoveredHistoryResponse(
      parseInt(req.params.days)
    );
    res.json(response);
  }
);

app.get("/states", queuedCache(), cache.route(), async (req, res) => {
  const response = await StatesResponse();
  res.json(response);
});

app.get("/states/history", async (req, res) => {
  res.redirect("/states/history/cases");
});

app.get(
  "/states/history/cases",
  queuedCache(),
  cache.route(),
  async (req, res) => {
    const response = await StatesCasesHistoryResponse();
    res.json(response);
  }
);

app.get(
  "/states/history/cases/:days",
  queuedCache(),
  cache.route(),
  async (req, res) => {
    const response = await StatesCasesHistoryResponse(
      parseInt(req.params.days)
    );
    res.json(response);
  }
);

app.get(
  "/states/history/deaths",
  queuedCache(),
  cache.route(),
  async (req, res) => {
    const response = await StatesDeathsHistoryResponse();
    res.json(response);
  }
);

app.get(
  "/states/history/deaths/:days",
  queuedCache(),
  cache.route(),
  async (req, res) => {
    const response = await StatesDeathsHistoryResponse(
      parseInt(req.params.days)
    );
    res.json(response);
  }
);

app.get(
  "/states/history/recovered",
  queuedCache(),
  cache.route(),
  async (req, res) => {
    const response = await StatesRecoveredHistoryResponse();
    res.json(response);
  }
);

app.get(
  "/states/history/recovered/:days",
  queuedCache(),
  cache.route(),
  async (req, res) => {
    const response = await StatesRecoveredHistoryResponse(
      parseInt(req.params.days)
    );
    res.json(response);
  }
);

app.get(
  "/states/history/incidence",
  queuedCache(),
  cache.route(),
  async (req, res) => {
    const response = await StatesWeekIncidenceHistoryResponse();
    res.json(response);
  }
);

app.get(
  "/states/history/incidence/:days",
  queuedCache(),
  cache.route(),
  async (req, res) => {
    const response = await StatesWeekIncidenceHistoryResponse(
      parseInt(req.params.days)
    );
    res.json(response);
  }
);

app.get("/states/:state", queuedCache(), cache.route(), async (req, res) => {
  const response = await StatesResponse(req.params.state);
  res.json(response);
});

app.get("/states/:state/history", async (req, res) => {
  res.redirect(`/states/${req.params.state}/history/cases`);
});

app.get(
  "/states/:state/history/cases",
  queuedCache(),
  cache.route(),
  async (req, res) => {
    const response = await StatesCasesHistoryResponse(null, req.params.state);
    res.json(response);
  }
);

app.get(
  "/states/:state/history/cases/:days",
  queuedCache(),
  cache.route(),
  async (req, res) => {
    const response = await StatesCasesHistoryResponse(
      parseInt(req.params.days),
      req.params.state
    );
    res.json(response);
  }
);

app.get(
  "/states/:state/history/incidence",
  queuedCache(),
  cache.route(),
  async (req, res) => {
    const response = await StatesWeekIncidenceHistoryResponse(
      null,
      req.params.state
    );
    res.json(response);
  }
);

app.get(
  "/states/:state/history/incidence/:days",
  queuedCache(),
  cache.route(),
  async (req, res) => {
    const response = await StatesWeekIncidenceHistoryResponse(
      parseInt(req.params.days),
      req.params.state
    );
    res.json(response);
  }
);

app.get(
  "/states/:state/history/deaths",
  queuedCache(),
  cache.route(),
  async (req, res) => {
    const response = await StatesDeathsHistoryResponse(null, req.params.state);
    res.json(response);
  }
);

app.get(
  "/states/:state/history/deaths/:days",
  queuedCache(),
  cache.route(),
  async (req, res) => {
    const response = await StatesDeathsHistoryResponse(
      parseInt(req.params.days),
      req.params.state
    );
    res.json(response);
  }
);

app.get(
  "/states/:state/history/recovered",
  queuedCache(),
  cache.route(),
  async (req, res) => {
    const response = await StatesRecoveredHistoryResponse(
      null,
      req.params.state
    );
    res.json(response);
  }
);

app.get(
  "/states/:state/history/recovered/:days",
  queuedCache(),
  cache.route(),
  async (req, res) => {
    const response = await StatesRecoveredHistoryResponse(
      parseInt(req.params.days),
      req.params.state
    );
    res.json(response);
  }
);

app.get("/districts", queuedCache(), cache.route(), async (req, res) => {
  const response = await DistrictsResponse();
  res.json(response);
});

app.get("/districts/history", async (req, res) => {
  res.redirect("/districts/history/cases");
});

app.get(
  "/districts/history/cases",
  queuedCache(),
  cache.route(),
  async (req, res) => {
    const response = await DistrictsCasesHistoryResponse();
    res.json(response);
  }
);

app.get(
  "/districts/history/cases/:days",
  queuedCache(),
  cache.route(),
  async (req, res) => {
    const response = await DistrictsCasesHistoryResponse(
      parseInt(req.params.days)
    );
    res.json(response);
  }
);

app.get(
  "/districts/history/incidence",
  queuedCache(),
  cache.route(),
  async (req, res) => {
    const response = await DistrictsWeekIncidenceHistoryResponse();
    res.json(response);
  }
);

app.get(
  "/districts/history/incidence/:days",
  queuedCache(),
  cache.route(),
  async (req, res) => {
    const response = await DistrictsWeekIncidenceHistoryResponse(
      parseInt(req.params.days)
    );
    res.json(response);
  }
);

app.get(
  "/districts/history/deaths",
  queuedCache(),
  cache.route(),
  async (req, res) => {
    const response = await DistrictsDeathsHistoryResponse();
    res.json(response);
  }
);

app.get(
  "/districts/history/deaths/:days",
  queuedCache(),
  cache.route(),
  async (req, res) => {
    const response = await DistrictsDeathsHistoryResponse(
      parseInt(req.params.days)
    );
    res.json(response);
  }
);

app.get(
  "/districts/history/recovered",
  queuedCache(),
  cache.route(),
  async (req, res) => {
    const response = await DistrictsRecoveredHistoryResponse();
    res.json(response);
  }
);

app.get(
  "/districts/history/recovered/:days",
  queuedCache(),
  cache.route(),
  async (req, res) => {
    const response = await DistrictsRecoveredHistoryResponse(
      parseInt(req.params.days)
    );
    res.json(response);
  }
);

app.get(
  "/districts/:district",
  queuedCache(),
  cache.route(),
  async (req, res) => {
    const response = await DistrictsResponse(req.params.district);
    res.json(response);
  }
);

app.get("/districts/:district/history", async (req, res) => {
  res.redirect(`/districts/${req.params.district}/history/cases`);
});

app.get(
  "/districts/:district/history/cases",
  queuedCache(),
  cache.route(),
  async (req, res) => {
    const response = await DistrictsCasesHistoryResponse(
      null,
      req.params.district
    );
    res.json(response);
  }
);

app.get(
  "/districts/:district/history/cases/:days",
  queuedCache(),
  cache.route(),
  async (req, res) => {
    const response = await DistrictsCasesHistoryResponse(
      parseInt(req.params.days),
      req.params.district
    );
    res.json(response);
  }
);

app.get(
  "/districts/:district/history/incidence",
  queuedCache(),
  cache.route(),
  async (req, res) => {
    const response = await DistrictsWeekIncidenceHistoryResponse(
      null,
      req.params.district
    );
    res.json(response);
  }
);

app.get(
  "/districts/:district/history/incidence/:days",
  queuedCache(),
  cache.route(),
  async (req, res) => {
    const response = await DistrictsWeekIncidenceHistoryResponse(
      parseInt(req.params.days),
      req.params.district
    );
    res.json(response);
  }
);

app.get(
  "/districts/:district/history/deaths",
  queuedCache(),
  cache.route(),
  async (req, res) => {
    const response = await DistrictsDeathsHistoryResponse(
      null,
      req.params.district
    );
    res.json(response);
  }
);

app.get(
  "/districts/:district/history/deaths/:days",
  queuedCache(),
  cache.route(),
  async (req, res) => {
    const response = await DistrictsDeathsHistoryResponse(
      parseInt(req.params.days),
      req.params.district
    );
    res.json(response);
  }
);

app.get(
  "/districts/:district/history/recovered",
  queuedCache(),
  cache.route(),
  async (req, res) => {
    const response = await DistrictsRecoveredHistoryResponse(
      null,
      req.params.district
    );
    res.json(response);
  }
);

app.get(
  "/districts/:district/history/recovered/:days",
  queuedCache(),
  cache.route(),
  async (req, res) => {
    const response = await DistrictsRecoveredHistoryResponse(
      parseInt(req.params.days),
      req.params.district
    );
    res.json(response);
  }
);

app.get("/vaccinations", queuedCache(), cache.route(), async (req, res) => {
  const response = await VaccinationResponse();
  res.json(response);
});

app.get(
  "/vaccinations/history",
  queuedCache(),
  cache.route(),
  async (req, res) => {
    const response = await VaccinationHistoryResponse();
    res.json(response);
  }
);

app.get("/map", async (req, res) => {
  res.redirect("/map/districts");
});

app.get("/map/districts", queuedCache(), cache.route(), async (req, res) => {
  res.setHeader("Content-Type", "image/png");
  const response = await DistrictsMapResponse();
  res.send(response);
});

app.get(
  "/map/districts/legend",
  queuedCache(),
  cache.route(),
  async (req, res) => {
    res.json(IncidenceColorsResponse());
  }
);

app.get("/map/states", queuedCache(), cache.route(), async (req, res) => {
  res.setHeader("Content-Type", "image/png");
  const response = await StatesMapResponse();
  res.send(response);
});

app.get(
  "/map/states/legend",
  queuedCache(),
  cache.route(),
  async (req, res) => {
    res.json(IncidenceColorsResponse());
  }
);

app.get("/testing/history", queuedCache(), cache.route(), async (req, res) => {
  const response = await TestingHistoryResponse();
  res.json(response);
});

app.use(function (error: any, req: Request, res: Response, next: NextFunction) {
  if (error instanceof RKIError) {
    res.json({
      error: {
        message: "There is a problem with the official RKI API.",
        rkiError: error.rkiError,
        url: error.url || "",
      },
    });
  } else {
    const baseError = error as Error;
    res.json({
      error: {
        message: "An error occurred.",
        details: baseError.message,
        stack: baseError.stack,
      },
    });
  }
});

app.listen(port, () => {
  console.log(`Server running at http://localhost:${port}`);
});<|MERGE_RESOLUTION|>--- conflicted
+++ resolved
@@ -1,73 +1,10 @@
-<<<<<<< HEAD
-import * as path from 'path';
-import express, { NextFunction, Request, Response } from 'express';
-import cors from 'cors';
-import compression from 'compression'
-import queue from '@marlon360/express-queue'
-import { RateLimiterRedis, RateLimiterRes }from 'rate-limiter-flexible';
-import redis from 'redis';
-import 'express-async-errors';
-
-import { StatesCasesHistoryResponse, StatesDeathsHistoryResponse, StatesRecoveredHistoryResponse, StatesResponse, StatesWeekIncidenceHistoryResponse } from './responses/states';
-import { GermanyCasesHistoryResponse, GermanyDeathsHistoryResponse, GermanyRecoveredHistoryResponse, GermanyResponse, GermanyWeekIncidenceHistoryResponse } from './responses/germany';
-import { DistrictsCasesHistoryResponse, DistrictsDeathsHistoryResponse, DistrictsRecoveredHistoryResponse, DistrictsResponse, DistrictsWeekIncidenceHistoryResponse } from './responses/districts'
-import { VaccinationResponse, VaccinationHistoryResponse } from './responses/vaccination'
-import { TestingHistoryResponse} from './responses/testing' 
-import { DistrictsMapResponse, IncidenceColorsResponse, StatesMapResponse } from './responses/map';
-import { RKIError } from './utils';
-
-const redisClient = redis.createClient({
-  host: process.env.REDIS_URL,
-  port: 6379,
-  enable_offline_queue: false,
-});
-
-const rateLimiter = new RateLimiterRedis({
-  storeClient: redisClient,
-  keyPrefix: 'middleware',
-  points: 15, // 15 requests
-  duration: 60, // per 60 seconds by IP,
-  inmemoryBlockOnConsumed: 15,
-});
-
-const rateLimiterMiddleware = (req: Request, res: Response, next: NextFunction) => {
-  rateLimiter.consume(req.ip)
-    .then((rateLimiterRes) => {
-      res.setHeader("Retry-After", rateLimiterRes.msBeforeNext / 1000);
-      res.setHeader("X-RateLimit-Limit", 15);
-      res.setHeader("X-RateLimit-Remaining", rateLimiterRes.remainingPoints);
-      res.setHeader("X-RateLimit-Reset", new Date(Date.now() + rateLimiterRes.msBeforeNext).toString());
-      next();
-    })
-    .catch((rateLimiterRes: RateLimiterRes) => {
-      const retryIn = rateLimiterRes.msBeforeNext / 1000
-      res.status(429).json({
-        code: 429,
-        error: 'Too Many Requests',
-        message: `You are only allowed to make 15 requests every minute. Retry in ${retryIn} seconds. This is a free service and you should not abuse it. If you need more requests, you can host the server yourself (https://api.corona-zahlen.org/docs/#host-it-yourself).`
-      });
-    });
-};
-
-const cache = require('express-redis-cache')({ expire: 1800, host: process.env.REDIS_URL });
-
-Date.prototype.toJSON = function() {
-  return this.toISOString()
-}
-
-const app = express()
-const port = 3000
-
-app.set('trust proxy', true)
-app.use('/docs', express.static(path.join(__dirname, 'docs')))
-app.use(cors())
-app.use(compression())
-=======
 import * as path from "path";
 import express, { NextFunction, Request, Response } from "express";
 import cors from "cors";
 import compression from "compression";
 import queue from "@marlon360/express-queue";
+import { RateLimiterRedis, RateLimiterRes } from "rate-limiter-flexible";
+import redis from "redis";
 import "express-async-errors";
 
 import {
@@ -103,6 +40,47 @@
 } from "./responses/map";
 import { RKIError } from "./utils";
 
+const redisClient = redis.createClient({
+  host: process.env.REDIS_URL,
+  port: 6379,
+  enable_offline_queue: false,
+});
+
+const rateLimiter = new RateLimiterRedis({
+  storeClient: redisClient,
+  keyPrefix: "middleware",
+  points: 15, // 15 requests
+  duration: 60, // per 60 seconds by IP,
+  inmemoryBlockOnConsumed: 15,
+});
+
+const rateLimiterMiddleware = (
+  req: Request,
+  res: Response,
+  next: NextFunction
+) => {
+  rateLimiter
+    .consume(req.ip)
+    .then((rateLimiterRes) => {
+      res.setHeader("Retry-After", rateLimiterRes.msBeforeNext / 1000);
+      res.setHeader("X-RateLimit-Limit", 15);
+      res.setHeader("X-RateLimit-Remaining", rateLimiterRes.remainingPoints);
+      res.setHeader(
+        "X-RateLimit-Reset",
+        new Date(Date.now() + rateLimiterRes.msBeforeNext).toString()
+      );
+      next();
+    })
+    .catch((rateLimiterRes: RateLimiterRes) => {
+      const retryIn = rateLimiterRes.msBeforeNext / 1000;
+      res.status(429).json({
+        code: 429,
+        error: "Too Many Requests",
+        message: `You are only allowed to make 15 requests every minute. Retry in ${retryIn} seconds. This is a free service and you should not abuse it. If you need more requests, you can host the server yourself (https://api.corona-zahlen.org/docs/#host-it-yourself).`,
+      });
+    });
+};
+
 const cache = require("express-redis-cache")({
   expire: 1800,
   host: process.env.REDIS_URL,
@@ -115,10 +93,10 @@
 const app = express();
 const port = 3000;
 
+app.set("trust proxy", true);
 app.use("/docs", express.static(path.join(__dirname, "docs")));
 app.use(cors());
 app.use(compression());
->>>>>>> 669c2d1a
 
 const queuedCache = () => {
   const cacheQueue = queue({ activeLimit: 2 });
@@ -141,13 +119,9 @@
   res.redirect("docs");
 });
 
-<<<<<<< HEAD
-app.use(rateLimiterMiddleware)
-
-app.get('/germany', queuedCache(), cache.route(), async (req, res) => {
-=======
+app.use(rateLimiterMiddleware);
+
 app.get("/germany", queuedCache(), cache.route(), async (req, res) => {
->>>>>>> 669c2d1a
   const response = await GermanyResponse();
   res.json(response);
 });
